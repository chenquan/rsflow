//! Arrow Processor Components
//!
//! A processor for converting between binary data and the Arrow format

use crate::processor::{register_processor_builder, Processor, ProcessorBuilder};
use crate::{Bytes, Content, Error, MessageBatch};
use async_trait::async_trait;
use datafusion::arrow;
use datafusion::arrow::array::{
    ArrayRef, BooleanArray, Float64Array, Int64Array, NullArray, StringArray, UInt64Array,
};
use datafusion::arrow::datatypes::{DataType, Field, Schema};
use datafusion::arrow::record_batch::RecordBatch;
use serde_json::Value;
use std::sync::Arc;

/// Arrow format conversion processor configuration

/// Arrow Format Conversion Processor

pub struct JsonToArrowProcessor;

#[async_trait]
impl Processor for JsonToArrowProcessor {
    async fn process(&self, msg_batch: MessageBatch) -> Result<Vec<MessageBatch>, Error> {
        match msg_batch.content {
            Content::Arrow(_) => Err(Error::Processing(
                "The input must be binary data".to_string(),
            )),
            Content::Binary(v) => {
                let mut batches = Vec::with_capacity(v.len());
                for x in v {
                    let record_batch = json_to_arrow(&x)?;
                    batches.push(record_batch)
                }
                if batches.is_empty() {
                    return Ok(vec![]);
                }

                let schema = batches[0].schema();
                let batch = arrow::compute::concat_batches(&schema, &batches)
                    .map_err(|e| Error::Processing(format!("Merge batches failed: {}", e)))?;
                Ok(vec![MessageBatch::new_arrow(batch)])
            }
        }
    }

    async fn close(&self) -> Result<(), Error> {
        Ok(())
    }
}

pub struct ArrowToJsonProcessor;

#[async_trait]
impl Processor for ArrowToJsonProcessor {
    async fn process(&self, msg_batch: MessageBatch) -> Result<Vec<MessageBatch>, Error> {
        match msg_batch.content {
            Content::Arrow(v) => {
                let json_data = arrow_to_json(&v)?;
                Ok(vec![MessageBatch::new_binary(vec![json_data])])
            }
            Content::Binary(_) => Err(Error::Processing(
                "The input must be in Arrow format".to_string(),
            )),
        }
    }

    async fn close(&self) -> Result<(), Error> {
        Ok(())
    }
}

fn json_to_arrow(content: &Bytes) -> Result<RecordBatch, Error> {
    // 解析JSON内容
    let json_value: Value = serde_json::from_slice(content)
        .map_err(|e| Error::Processing(format!("JSON解析错误: {}", e)))?;

    match json_value {
        Value::Object(obj) => {
            // 单个对象转换为单行表
            let mut fields = Vec::new();
            let mut columns: Vec<ArrayRef> = Vec::new();

            // 提取所有字段和值
            for (key, value) in obj {
                match value {
                    Value::Null => {
                        fields.push(Field::new(&key, DataType::Null, true));
                        // 空值列处理
                        columns.push(Arc::new(NullArray::new(1)));
                    }
                    Value::Bool(v) => {
                        fields.push(Field::new(&key, DataType::Boolean, false));
                        columns.push(Arc::new(BooleanArray::from(vec![v])));
                    }
                    Value::Number(v) => {
                        if v.is_i64() {
                            fields.push(Field::new(&key, DataType::Int64, false));
                            columns.push(Arc::new(Int64Array::from(vec![v.as_i64().unwrap()])));
                        } else if v.is_u64() {
                            fields.push(Field::new(&key, DataType::UInt64, false));
                            columns.push(Arc::new(UInt64Array::from(vec![v.as_u64().unwrap()])));
                        } else {
                            fields.push(Field::new(&key, DataType::Float64, false));
                            columns.push(Arc::new(Float64Array::from(vec![v
                                .as_f64()
                                .unwrap_or(0.0)])));
                        }
                    }
                    Value::String(v) => {
                        fields.push(Field::new(&key, DataType::Utf8, false));
                        columns.push(Arc::new(StringArray::from(vec![v])));
                    }
                    Value::Array(v) => {
                        fields.push(Field::new(&key, DataType::Utf8, false));
                        if let Ok(x) = serde_json::to_string(&v) {
                            columns.push(Arc::new(StringArray::from(vec![x])));
                        } else {
                            columns.push(Arc::new(StringArray::from(vec!["[]".to_string()])));
                        }
                    }
                    Value::Object(v) => {
                        fields.push(Field::new(&key, DataType::Utf8, false));
                        if let Ok(x) = serde_json::to_string(&v) {
                            columns.push(Arc::new(StringArray::from(vec![x])));
                        } else {
                            columns.push(Arc::new(StringArray::from(vec!["{}".to_string()])));
                        }
                    }
                };
            }

            // 创建schema和记录批次
            let schema = Arc::new(Schema::new(fields));
            RecordBatch::try_new(schema, columns)
                .map_err(|e| Error::Processing(format!("创建Arrow记录批次失败: {}", e)))
        }
        _ => Err(Error::Processing("输入必须是JSON对象".to_string())),
    }
}

/// Convert Arrow format to JSON
fn arrow_to_json(batch: &RecordBatch) -> Result<Vec<u8>, Error> {
    // 使用Arrow的JSON序列化功能
    let mut buf = Vec::new();
    let mut writer = arrow::json::ArrayWriter::new(&mut buf);
    writer
        .write(batch)
        .map_err(|e| Error::Processing(format!("Arrow JSON序列化错误: {}", e)))?;
    writer
        .finish()
        .map_err(|e| Error::Processing(format!("Arrow JSON序列化完成错误: {}", e)))?;

    Ok(buf)
}

<<<<<<< HEAD
#[cfg(test)]
mod tests {
    use super::*;
    use std::collections::HashMap;

    // Helper function to create a simple JSON object for testing
    fn create_test_json() -> Vec<u8> {
        // Create a JSON object with different data types
        let mut map = HashMap::new();
        map.insert("null_field", Value::Null);
        map.insert("bool_field", Value::Bool(true));
        map.insert("int_field", Value::Number(serde_json::Number::from(42)));
        map.insert("uint_field", Value::Number(serde_json::Number::from(100u64)));
        map.insert("float_field", Value::Number(serde_json::Number::from_f64(3.14).unwrap()));
        map.insert("string_field", Value::String("test".to_string()));
        map.insert("array_field", Value::Array(vec![Value::Number(serde_json::Number::from(1))]));
        map.insert("object_field", Value::Object({
            let mut inner = serde_json::Map::new();
            inner.insert("key".to_string(), Value::String("value".to_string()));
            inner
        }));

        // Serialize to JSON bytes
        serde_json::to_vec(&map).unwrap()
    }

    #[tokio::test]
    async fn test_json_to_arrow_processor_success() {
        // Test successful conversion from JSON to Arrow
        let processor = JsonToArrowProcessor;
        let json_data = create_test_json();
        
        // Create a message batch with binary content
        let msg_batch = MessageBatch::new_binary(vec![json_data]);
        
        // Process the message batch
        let result = processor.process(msg_batch).await.unwrap();
        
        // Verify the result
        assert_eq!(result.len(), 1, "Should return one message batch");
        match &result[0].content {
            Content::Arrow(batch) => {
                // Verify the schema and data
                assert_eq!(batch.num_rows(), 1, "Should have one row");
                assert_eq!(batch.num_columns(), 8, "Should have 8 columns");
                
                // Verify column names
                let schema = batch.schema();
                let field_names: Vec<&str> = schema.fields().iter().map(|f| f.name().as_str()).collect();
                assert!(field_names.contains(&"null_field"));
                assert!(field_names.contains(&"bool_field"));
                assert!(field_names.contains(&"int_field"));
                assert!(field_names.contains(&"uint_field"));
                assert!(field_names.contains(&"float_field"));
                assert!(field_names.contains(&"string_field"));
                assert!(field_names.contains(&"array_field"));
                assert!(field_names.contains(&"object_field"));
            },
            _ => panic!("Expected Arrow content")
        }
    }

    #[tokio::test]
    async fn test_json_to_arrow_processor_empty_input() {
        // Test with empty input
        let processor = JsonToArrowProcessor;
        let msg_batch = MessageBatch::new_binary(vec![]);
        
        // Process the message batch
        let result = processor.process(msg_batch).await.unwrap();
        
        // Verify the result
        assert!(result.is_empty(), "Should return empty result for empty input");
    }

    #[tokio::test]
    async fn test_json_to_arrow_processor_invalid_input() {
        // Test with invalid JSON input
        let processor = JsonToArrowProcessor;
        let invalid_json = b"{invalid json";
        
        // Create a message batch with invalid JSON content
        let msg_batch = MessageBatch::new_binary(vec![invalid_json.to_vec()]);
        
        // Process the message batch should fail
        let result = processor.process(msg_batch).await;
        assert!(result.is_err(), "Should return error for invalid JSON");
    }

    #[tokio::test]
    async fn test_json_to_arrow_processor_non_object_input() {
        // Test with JSON that is not an object (e.g., array)
        let processor = JsonToArrowProcessor;
        let array_json = serde_json::to_vec(&[1, 2, 3]).unwrap();
        
        // Create a message batch with array JSON content
        let msg_batch = MessageBatch::new_binary(vec![array_json]);
        
        // Process the message batch should fail
        let result = processor.process(msg_batch).await;
        assert!(result.is_err(), "Should return error for non-object JSON");
    }

    #[tokio::test]
    async fn test_json_to_arrow_processor_wrong_content_type() {
        // Test with Arrow content instead of Binary
        let processor = JsonToArrowProcessor;
        
        // Create a simple Arrow record batch
        let schema = Arc::new(Schema::new(vec![Field::new("test", DataType::Utf8, false)]));
        let columns: Vec<ArrayRef> = vec![Arc::new(StringArray::from(vec!["test"]))]; 
        let record_batch = RecordBatch::try_new(schema, columns).unwrap();
        
        // Create a message batch with Arrow content
        let msg_batch = MessageBatch::new_arrow(record_batch);
        
        // Process the message batch should fail
        let result = processor.process(msg_batch).await;
        assert!(result.is_err(), "Should return error for Arrow content");
    }

    #[tokio::test]
    async fn test_arrow_to_json_processor_success() {
        // Test successful conversion from Arrow to JSON
        let processor = ArrowToJsonProcessor;
        
        // Create a simple Arrow record batch
        let schema = Arc::new(Schema::new(vec![
            Field::new("string_field", DataType::Utf8, false),
            Field::new("int_field", DataType::Int64, false),
            Field::new("bool_field", DataType::Boolean, false),
        ]));
        
        let columns: Vec<ArrayRef> = vec![
            Arc::new(StringArray::from(vec!["test"])),
            Arc::new(Int64Array::from(vec![42])),
            Arc::new(BooleanArray::from(vec![true])),
        ];
        
        let record_batch = RecordBatch::try_new(schema, columns).unwrap();
        
        // Create a message batch with Arrow content
        let msg_batch = MessageBatch::new_arrow(record_batch);
        
        // Process the message batch
        let result = processor.process(msg_batch).await.unwrap();
        
        // Verify the result
        assert_eq!(result.len(), 1, "Should return one message batch");
        match &result[0].content {
            Content::Binary(v) => {
                assert_eq!(v.len(), 1, "Should have one binary item");
                
                // Parse the JSON to verify content
                let json_str = String::from_utf8_lossy(&v[0]);
                let json_value: serde_json::Value = serde_json::from_str(&json_str).unwrap();
                
                // Verify it's a valid JSON array with one object
                assert!(json_value.is_array(), "Should be a JSON array");
                let array = json_value.as_array().unwrap();
                assert_eq!(array.len(), 1, "Should have one object in array");
                
                let obj = &array[0];
                assert!(obj.is_object(), "Should be a JSON object");
                let obj_map = obj.as_object().unwrap();
                
                // Verify fields
                assert_eq!(obj_map["string_field"], "test");
                assert_eq!(obj_map["int_field"], 42);
                assert_eq!(obj_map["bool_field"], true);
            },
            _ => panic!("Expected Binary content")
        }
    }

    #[tokio::test]
    async fn test_arrow_to_json_processor_wrong_content_type() {
        // Test with Binary content instead of Arrow
        let processor = ArrowToJsonProcessor;
        let binary_data = vec![1, 2, 3];
        
        // Create a message batch with Binary content
        let msg_batch = MessageBatch::new_binary(vec![binary_data]);
        
        // Process the message batch should fail
        let result = processor.process(msg_batch).await;
        assert!(result.is_err(), "Should return error for Binary content");
    }

    #[tokio::test]
    async fn test_json_to_arrow_function() {
        // Test the json_to_arrow function directly
        let json_data = create_test_json();
        let result = json_to_arrow(&json_data).unwrap();
        
        // Verify the result
        assert_eq!(result.num_rows(), 1, "Should have one row");
        assert_eq!(result.num_columns(), 8, "Should have 8 columns");
        
        // Verify specific values
        let schema = result.schema();
        for (i, field) in schema.fields().iter().enumerate() {
            match field.name().as_str() {
                "bool_field" => {
                    let array = result.column(i).as_any().downcast_ref::<BooleanArray>().unwrap();
                    assert_eq!(array.value(0), true);
                },
                "int_field" => {
                    let array = result.column(i).as_any().downcast_ref::<Int64Array>().unwrap();
                    assert_eq!(array.value(0), 42);
                },
                "string_field" => {
                    let array = result.column(i).as_any().downcast_ref::<StringArray>().unwrap();
                    assert_eq!(array.value(0), "test");
                },
                _ => {}
            }
        }
    }

    #[tokio::test]
    async fn test_arrow_to_json_function() {
        // Test the arrow_to_json function directly
        // Create a simple Arrow record batch
        let schema = Arc::new(Schema::new(vec![
            Field::new("test_field", DataType::Utf8, false),
        ]));
        
        let columns: Vec<ArrayRef> = vec![
            Arc::new(StringArray::from(vec!["test_value"])),
        ];
        
        let record_batch = RecordBatch::try_new(schema, columns).unwrap();
        
        // Convert to JSON
        let json_bytes = arrow_to_json(&record_batch).unwrap();
        
        // Verify the result
        let json_str = String::from_utf8_lossy(&json_bytes);
        let json_value: serde_json::Value = serde_json::from_str(&json_str).unwrap();
        
        // Verify it's a valid JSON array with one object
        assert!(json_value.is_array(), "Should be a JSON array");
        let array = json_value.as_array().unwrap();
        assert_eq!(array.len(), 1, "Should have one object in array");
        
        let obj = &array[0];
        assert!(obj.is_object(), "Should be a JSON object");
        let obj_map = obj.as_object().unwrap();
        
        // Verify field
        assert_eq!(obj_map["test_field"], "test_value");
    }
=======
pub(crate) struct JsonToArrowProcessorBuilder;
impl ProcessorBuilder for JsonToArrowProcessorBuilder {
    fn build(&self, _: &Option<serde_json::Value>) -> Result<Arc<dyn Processor>, Error> {
        Ok(Arc::new(JsonToArrowProcessor))
    }
}
pub(crate) struct ArrowToJsonProcessorBuilder;
impl ProcessorBuilder for ArrowToJsonProcessorBuilder {
    fn build(&self, _: &Option<serde_json::Value>) -> Result<Arc<dyn Processor>, Error> {
        Ok(Arc::new(ArrowToJsonProcessor))
    }
}

pub fn init() {
    register_processor_builder("arrow_to_json", Arc::new(ArrowToJsonProcessorBuilder));
    register_processor_builder("json_to_arrow", Arc::new(JsonToArrowProcessorBuilder));
>>>>>>> ee55c81b
}<|MERGE_RESOLUTION|>--- conflicted
+++ resolved
@@ -155,7 +155,24 @@
     Ok(buf)
 }
 
-<<<<<<< HEAD
+pub(crate) struct JsonToArrowProcessorBuilder;
+impl ProcessorBuilder for JsonToArrowProcessorBuilder {
+    fn build(&self, _: &Option<serde_json::Value>) -> Result<Arc<dyn Processor>, Error> {
+        Ok(Arc::new(JsonToArrowProcessor))
+    }
+}
+pub(crate) struct ArrowToJsonProcessorBuilder;
+impl ProcessorBuilder for ArrowToJsonProcessorBuilder {
+    fn build(&self, _: &Option<serde_json::Value>) -> Result<Arc<dyn Processor>, Error> {
+        Ok(Arc::new(ArrowToJsonProcessor))
+    }
+}
+
+pub fn init() {
+    register_processor_builder("arrow_to_json", Arc::new(ArrowToJsonProcessorBuilder));
+    register_processor_builder("json_to_arrow", Arc::new(JsonToArrowProcessorBuilder));
+}
+
 #[cfg(test)]
 mod tests {
     use super::*;
@@ -187,13 +204,13 @@
         // Test successful conversion from JSON to Arrow
         let processor = JsonToArrowProcessor;
         let json_data = create_test_json();
-        
+
         // Create a message batch with binary content
         let msg_batch = MessageBatch::new_binary(vec![json_data]);
-        
+
         // Process the message batch
         let result = processor.process(msg_batch).await.unwrap();
-        
+
         // Verify the result
         assert_eq!(result.len(), 1, "Should return one message batch");
         match &result[0].content {
@@ -201,7 +218,7 @@
                 // Verify the schema and data
                 assert_eq!(batch.num_rows(), 1, "Should have one row");
                 assert_eq!(batch.num_columns(), 8, "Should have 8 columns");
-                
+
                 // Verify column names
                 let schema = batch.schema();
                 let field_names: Vec<&str> = schema.fields().iter().map(|f| f.name().as_str()).collect();
@@ -223,10 +240,10 @@
         // Test with empty input
         let processor = JsonToArrowProcessor;
         let msg_batch = MessageBatch::new_binary(vec![]);
-        
+
         // Process the message batch
         let result = processor.process(msg_batch).await.unwrap();
-        
+
         // Verify the result
         assert!(result.is_empty(), "Should return empty result for empty input");
     }
@@ -236,10 +253,10 @@
         // Test with invalid JSON input
         let processor = JsonToArrowProcessor;
         let invalid_json = b"{invalid json";
-        
+
         // Create a message batch with invalid JSON content
         let msg_batch = MessageBatch::new_binary(vec![invalid_json.to_vec()]);
-        
+
         // Process the message batch should fail
         let result = processor.process(msg_batch).await;
         assert!(result.is_err(), "Should return error for invalid JSON");
@@ -250,10 +267,10 @@
         // Test with JSON that is not an object (e.g., array)
         let processor = JsonToArrowProcessor;
         let array_json = serde_json::to_vec(&[1, 2, 3]).unwrap();
-        
+
         // Create a message batch with array JSON content
         let msg_batch = MessageBatch::new_binary(vec![array_json]);
-        
+
         // Process the message batch should fail
         let result = processor.process(msg_batch).await;
         assert!(result.is_err(), "Should return error for non-object JSON");
@@ -263,15 +280,15 @@
     async fn test_json_to_arrow_processor_wrong_content_type() {
         // Test with Arrow content instead of Binary
         let processor = JsonToArrowProcessor;
-        
+
         // Create a simple Arrow record batch
         let schema = Arc::new(Schema::new(vec![Field::new("test", DataType::Utf8, false)]));
-        let columns: Vec<ArrayRef> = vec![Arc::new(StringArray::from(vec!["test"]))]; 
+        let columns: Vec<ArrayRef> = vec![Arc::new(StringArray::from(vec!["test"]))];
         let record_batch = RecordBatch::try_new(schema, columns).unwrap();
-        
+
         // Create a message batch with Arrow content
         let msg_batch = MessageBatch::new_arrow(record_batch);
-        
+
         // Process the message batch should fail
         let result = processor.process(msg_batch).await;
         assert!(result.is_err(), "Should return error for Arrow content");
@@ -281,47 +298,47 @@
     async fn test_arrow_to_json_processor_success() {
         // Test successful conversion from Arrow to JSON
         let processor = ArrowToJsonProcessor;
-        
+
         // Create a simple Arrow record batch
         let schema = Arc::new(Schema::new(vec![
             Field::new("string_field", DataType::Utf8, false),
             Field::new("int_field", DataType::Int64, false),
             Field::new("bool_field", DataType::Boolean, false),
         ]));
-        
+
         let columns: Vec<ArrayRef> = vec![
             Arc::new(StringArray::from(vec!["test"])),
             Arc::new(Int64Array::from(vec![42])),
             Arc::new(BooleanArray::from(vec![true])),
         ];
-        
+
         let record_batch = RecordBatch::try_new(schema, columns).unwrap();
-        
+
         // Create a message batch with Arrow content
         let msg_batch = MessageBatch::new_arrow(record_batch);
-        
+
         // Process the message batch
         let result = processor.process(msg_batch).await.unwrap();
-        
+
         // Verify the result
         assert_eq!(result.len(), 1, "Should return one message batch");
         match &result[0].content {
             Content::Binary(v) => {
                 assert_eq!(v.len(), 1, "Should have one binary item");
-                
+
                 // Parse the JSON to verify content
                 let json_str = String::from_utf8_lossy(&v[0]);
                 let json_value: serde_json::Value = serde_json::from_str(&json_str).unwrap();
-                
+
                 // Verify it's a valid JSON array with one object
                 assert!(json_value.is_array(), "Should be a JSON array");
                 let array = json_value.as_array().unwrap();
                 assert_eq!(array.len(), 1, "Should have one object in array");
-                
+
                 let obj = &array[0];
                 assert!(obj.is_object(), "Should be a JSON object");
                 let obj_map = obj.as_object().unwrap();
-                
+
                 // Verify fields
                 assert_eq!(obj_map["string_field"], "test");
                 assert_eq!(obj_map["int_field"], 42);
@@ -336,10 +353,10 @@
         // Test with Binary content instead of Arrow
         let processor = ArrowToJsonProcessor;
         let binary_data = vec![1, 2, 3];
-        
+
         // Create a message batch with Binary content
         let msg_batch = MessageBatch::new_binary(vec![binary_data]);
-        
+
         // Process the message batch should fail
         let result = processor.process(msg_batch).await;
         assert!(result.is_err(), "Should return error for Binary content");
@@ -350,11 +367,11 @@
         // Test the json_to_arrow function directly
         let json_data = create_test_json();
         let result = json_to_arrow(&json_data).unwrap();
-        
+
         // Verify the result
         assert_eq!(result.num_rows(), 1, "Should have one row");
         assert_eq!(result.num_columns(), 8, "Should have 8 columns");
-        
+
         // Verify specific values
         let schema = result.schema();
         for (i, field) in schema.fields().iter().enumerate() {
@@ -383,48 +400,30 @@
         let schema = Arc::new(Schema::new(vec![
             Field::new("test_field", DataType::Utf8, false),
         ]));
-        
+
         let columns: Vec<ArrayRef> = vec![
             Arc::new(StringArray::from(vec!["test_value"])),
         ];
-        
+
         let record_batch = RecordBatch::try_new(schema, columns).unwrap();
-        
+
         // Convert to JSON
         let json_bytes = arrow_to_json(&record_batch).unwrap();
-        
+
         // Verify the result
         let json_str = String::from_utf8_lossy(&json_bytes);
         let json_value: serde_json::Value = serde_json::from_str(&json_str).unwrap();
-        
+
         // Verify it's a valid JSON array with one object
         assert!(json_value.is_array(), "Should be a JSON array");
         let array = json_value.as_array().unwrap();
         assert_eq!(array.len(), 1, "Should have one object in array");
-        
+
         let obj = &array[0];
         assert!(obj.is_object(), "Should be a JSON object");
         let obj_map = obj.as_object().unwrap();
-        
+
         // Verify field
         assert_eq!(obj_map["test_field"], "test_value");
     }
-=======
-pub(crate) struct JsonToArrowProcessorBuilder;
-impl ProcessorBuilder for JsonToArrowProcessorBuilder {
-    fn build(&self, _: &Option<serde_json::Value>) -> Result<Arc<dyn Processor>, Error> {
-        Ok(Arc::new(JsonToArrowProcessor))
-    }
-}
-pub(crate) struct ArrowToJsonProcessorBuilder;
-impl ProcessorBuilder for ArrowToJsonProcessorBuilder {
-    fn build(&self, _: &Option<serde_json::Value>) -> Result<Arc<dyn Processor>, Error> {
-        Ok(Arc::new(ArrowToJsonProcessor))
-    }
-}
-
-pub fn init() {
-    register_processor_builder("arrow_to_json", Arc::new(ArrowToJsonProcessorBuilder));
-    register_processor_builder("json_to_arrow", Arc::new(JsonToArrowProcessorBuilder));
->>>>>>> ee55c81b
 }